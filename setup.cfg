--- conflicted
+++ resolved
@@ -33,15 +33,12 @@
     blSliceViewer = bonelab.cli.SliceViewer:main
     blVisualizeSegmentation = bonelab.cli.VisualizeSegmentation:main
     blRapidPrototype = bonelab.cli.RapidPrototype:main
-<<<<<<< HEAD
     blRegBCn88modelgenerator = bonelab.cli.RegBCn88modelgenerator:main
-=======
     scrub_vms_extension = bonelab.cli.ScrubVMSExtension:main
     blBPAQ = bonelab.cli.BPAQ:main
     blRapidPrototypeLetters = bonelab.cli.RapidPrototypeLetters:main
     blQtViewer = bonelab.gui.QtViewer:main
     blQtBasic = bonelab.gui.QtBasic:main
->>>>>>> 138be1d7
 
 [pbr]
 skip_changelog = 1
