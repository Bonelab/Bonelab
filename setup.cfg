[metadata]
name = bonelab
author = Steven K. Boyd
author-email = skboyd@ucalgary.ca
summary = Helpful scripts for working with computed tomography data
description-file = README.rst
description-content-type = text/x-rst; charset=UTF-8
home-page = https://github.com/Bonelab/Bonelab
project_urls =
    Source Code = https://github.com/Bonelab/Bonelab
license = Apache-2
classifier =
    Development Status :: 1 - Planning
    Intended Audience :: Developers
    Intended Audience :: Healthcare Industry
    Intended Audience :: Science/Research
    Programming Language :: Python
keywords =
    medical
    imaging

[entry_points]
console_scripts =
    aimod = bonelab.cli.aimod:main
    aix = bonelab.cli.aix:main
    blDownloadData = bonelab.cli.DownloadData:main
    blExtractFields = bonelab.cli.ExtractFields:main
    blImage2ImageSeries = bonelab.cli.Image2ImageSeries:main
    blImageConvert = bonelab.cli.ImageConverter:main
    blImageSeries2Image = bonelab.cli.ImageSeries2Image:main
    blImageComputeOverlap = bonelab.cli.compute_overlap:main
    blImageMirror = bonelab.cli.mirror_image:main
    blMuscle = bonelab.cli.Muscle:main
    blPseudoCT = bonelab.cli.PseudoCT:main
    blSliceViewer = bonelab.cli.SliceViewer:main
    blVisualizeSegmentation = bonelab.cli.VisualizeSegmentation:main
    blRapidPrototype = bonelab.cli.RapidPrototype:main
    blRegBCn88modelgenerator = bonelab.cli.RegBCn88modelgenerator:main
    blRegBCtransformresults = bonelab.cli.RegBCtransformresults:main
    scrub_vms_extension = bonelab.cli.ScrubVMSExtension:main
    blBPAQ = bonelab.cli.BPAQ:main
    blQtViewer = bonelab.gui.QtViewer:main
    blQtBasic = bonelab.gui.QtBasic:main
    blAutocontour = bonelab.cli.autocontour:main
    blImageFilter = bonelab.cli.ImageFilter:main
    blPanningVideo = bonelab.cli.PanningVideo:main
    blITKSnapAnnotParser = bonelab.cli.ITKSnapAnnotParse:main
    blRegistration = bonelab.cli.registration:main
    blRegistrationDemons = bonelab.cli.demons_registration:main
    blRegistrationApplyTransform = bonelab.cli.apply_sitk_transform:main
    blRegistrationLongitudinal = bonelab.cli.longitudinal_registration:main
<<<<<<< HEAD
    blMaskFilter = bonelab.cli.mask_filter:main
=======
    blAdaptiveLocalThresholding = bonelab.cli.adaptive_local_thresholding:main
    blFFTLaplaceHamming = bonelab.cli.fft_laplace_hamming:main
>>>>>>> eda69a15

[pbr]
skip_changelog = 1
skip_authors = 1<|MERGE_RESOLUTION|>--- conflicted
+++ resolved
@@ -49,12 +49,8 @@
     blRegistrationDemons = bonelab.cli.demons_registration:main
     blRegistrationApplyTransform = bonelab.cli.apply_sitk_transform:main
     blRegistrationLongitudinal = bonelab.cli.longitudinal_registration:main
-<<<<<<< HEAD
-    blMaskFilter = bonelab.cli.mask_filter:main
-=======
     blAdaptiveLocalThresholding = bonelab.cli.adaptive_local_thresholding:main
     blFFTLaplaceHamming = bonelab.cli.fft_laplace_hamming:main
->>>>>>> eda69a15
 
 [pbr]
 skip_changelog = 1
